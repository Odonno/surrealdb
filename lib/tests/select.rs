mod parse;
use parse::Parse;
use surrealdb::dbs::Session;
use surrealdb::err::Error;
use surrealdb::kvs::Datastore;
use surrealdb::sql::Value;

#[tokio::test]
async fn select_field_value() -> Result<(), Error> {
	let sql = "
		CREATE person:tobie SET name = 'Tobie';
		CREATE person:jaime SET name = 'Jaime';
		SELECT VALUE name FROM person;
		SELECT name FROM person;
	";
	let dbs = Datastore::new("memory").await?;
	let ses = Session::for_kv().with_ns("test").with_db("test");
	let res = &mut dbs.execute(&sql, &ses, None, false).await?;
	assert_eq!(res.len(), 4);
	//
	let tmp = res.remove(0).result?;
	let val = Value::parse(
		"[
			{
				id: person:tobie,
				name: 'Tobie'
			}
		]",
	);
	assert_eq!(tmp, val);
	//
	let tmp = res.remove(0).result?;
	let val = Value::parse(
		"[
			{
				id: person:jaime,
				name: 'Jaime'
			}
		]",
	);
	assert_eq!(tmp, val);
	//
	let tmp = res.remove(0).result?;
	let val = Value::parse(
		"[
			'Jaime',
			'Tobie',
		]",
	);
	assert_eq!(tmp, val);
	//
	let tmp = res.remove(0).result?;
	let val = Value::parse(
		"[
			{
				name: 'Jaime'
			},
			{
				name: 'Tobie'
			}
		]",
	);
	assert_eq!(tmp, val);
	//
	Ok(())
}

#[tokio::test]
<<<<<<< HEAD
async fn select_where_or() -> Result<(), Error> {
	let sql = "
		CREATE person:tobie SET name = 'Tobie';
		DEFINE INDEX person_name ON TABLE person COLUMNS name;
		CREATE activity:piano SET name = 'Piano';
		SELECT name FROM person,activity WHERE name = 'Tobie' OR name = 'Piano';";
	let dbs = Datastore::new("memory").await?;
	let ses = Session::for_kv().with_ns("test").with_db("test");
	let res = &mut dbs.execute(&sql, &ses, None, false).await?;
	assert_eq!(res.len(), 4);
	//
	let _ = res.remove(0).result?;
	let _ = res.remove(0).result?;
	let _ = res.remove(0).result?;
	//
	let tmp = res.remove(0).result?;
	let val = Value::parse(
		"[
			{
				name: 'Tobie'
			},
			{
				name: 'Piano'
			}
		]",
	);
	assert_eq!(tmp, val);
=======
async fn select_writeable_subqueries() -> Result<(), Error> {
	let sql = "
		LET $id = (UPDATE tester:test);
		RETURN $id;
		LET $id = (UPDATE tester:test).id;
		RETURN $id;
		LET $id = (SELECT VALUE id FROM (UPDATE tester:test))[0];
		RETURN $id;
	";
	let dbs = Datastore::new("memory").await?;
	let ses = Session::for_kv().with_ns("test").with_db("test");
	let res = &mut dbs.execute(&sql, &ses, None, false).await?;
	assert_eq!(res.len(), 6);
	//
	let tmp = res.remove(0).result;
	assert!(tmp.is_ok());
	//
	let tmp = res.remove(0).result?;
	let val = Value::parse(
		"{
			id: tester:test
		}",
	);
	assert_eq!(tmp, val);
	//
	let tmp = res.remove(0).result;
	assert!(tmp.is_ok());
	//
	let tmp = res.remove(0).result?;
	let val = Value::parse("tester:test");
	assert_eq!(tmp, val);
	//
	let tmp = res.remove(0).result;
	assert!(tmp.is_ok());
	//
	let tmp = res.remove(0).result?;
	let val = Value::parse("tester:test");
	assert_eq!(tmp, val);
	//
>>>>>>> c101582b
	Ok(())
}<|MERGE_RESOLUTION|>--- conflicted
+++ resolved
@@ -66,35 +66,6 @@
 }
 
 #[tokio::test]
-<<<<<<< HEAD
-async fn select_where_or() -> Result<(), Error> {
-	let sql = "
-		CREATE person:tobie SET name = 'Tobie';
-		DEFINE INDEX person_name ON TABLE person COLUMNS name;
-		CREATE activity:piano SET name = 'Piano';
-		SELECT name FROM person,activity WHERE name = 'Tobie' OR name = 'Piano';";
-	let dbs = Datastore::new("memory").await?;
-	let ses = Session::for_kv().with_ns("test").with_db("test");
-	let res = &mut dbs.execute(&sql, &ses, None, false).await?;
-	assert_eq!(res.len(), 4);
-	//
-	let _ = res.remove(0).result?;
-	let _ = res.remove(0).result?;
-	let _ = res.remove(0).result?;
-	//
-	let tmp = res.remove(0).result?;
-	let val = Value::parse(
-		"[
-			{
-				name: 'Tobie'
-			},
-			{
-				name: 'Piano'
-			}
-		]",
-	);
-	assert_eq!(tmp, val);
-=======
 async fn select_writeable_subqueries() -> Result<(), Error> {
 	let sql = "
 		LET $id = (UPDATE tester:test);
@@ -134,6 +105,36 @@
 	let val = Value::parse("tester:test");
 	assert_eq!(tmp, val);
 	//
->>>>>>> c101582b
+	Ok(())
+}
+
+#[tokio::test]
+async fn select_where_or() -> Result<(), Error> {
+	let sql = "
+		CREATE person:tobie SET name = 'Tobie';
+		DEFINE INDEX person_name ON TABLE person COLUMNS name;
+		CREATE activity:piano SET name = 'Piano';
+		SELECT name FROM person,activity WHERE name = 'Tobie' OR name = 'Piano';";
+	let dbs = Datastore::new("memory").await?;
+	let ses = Session::for_kv().with_ns("test").with_db("test");
+	let res = &mut dbs.execute(&sql, &ses, None, false).await?;
+	assert_eq!(res.len(), 4);
+	//
+	let _ = res.remove(0).result?;
+	let _ = res.remove(0).result?;
+	let _ = res.remove(0).result?;
+	//
+	let tmp = res.remove(0).result?;
+	let val = Value::parse(
+		"[
+			{
+				name: 'Tobie'
+			},
+			{
+				name: 'Piano'
+			}
+		]",
+	);
+	assert_eq!(tmp, val);
 	Ok(())
 }