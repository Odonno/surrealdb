///
/// KV              /
/// NS              /!ns{ns}
///
/// Namespace       /*{ns}
/// NL              /*{ns}!nl{us}
/// NT              /*{ns}!nt{tk}
/// DB              /*{ns}!db{db}
///
/// Database        /*{ns}*{db}
/// AZ              /*{ns}*{db}!az{az}
/// DL              /*{ns}*{db}!dl{us}
/// DT              /*{ns}*{db}!dt{tk}
/// PA              /*{ns}*{db}!pa{pa}
/// SC              /*{ns}*{db}!sc{sc}
/// TB              /*{ns}*{db}!tb{tb}
/// LQ              /*{ns}*{db}!lq{lq}
///
/// Scope           /*{ns}*{db}±{sc}
/// ST              /*{ns}*{db}±{sc}!st{tk}
///
/// AZ              /*{ns}*{db}!az{az}
///
/// Table           /*{ns}*{db}*{tb}
/// EV              /*{ns}*{db}*{tb}!ev{ev}
/// FD              /*{ns}*{db}*{tb}!fd{fd}
/// FT              /*{ns}*{db}*{tb}!ft{ft}
/// IX              /*{ns}*{db}*{tb}!ix{ix}
/// LV              /*{ns}*{db}*{tb}!lv{lv}
///
/// Thing           /*{ns}*{db}*{tb}*{id}
///
/// Graph           /*{ns}*{db}*{tb}~{id}{eg}{fk}
///
/// Index           /*{ns}*{db}*{tb}¤{ix}{fd}{id}
///
/// BD              /*{ns}*{db}*{tb}¤{ix}{bd}{id}
/// BL              /*{ns}*{db}*{tb}¤{ix}{bl}{id}
/// BP              /*{ns}*{db}*{tb}¤{ix}{bp}{id}
/// BT              /*{ns}*{db}*{tb}¤{ix}{bt}{id}
pub mod az; // Stores a DEFINE ANALYZER config definition
pub mod bd; // Stores BTree nodes for doc ids
pub mod bf; // Stores Term/Doc frequency
pub mod bi; // Stores doc keys for doc_ids
pub mod bk; // Stores the term list for doc_ids
pub mod bl; // Stores BTree nodes for doc lengths
pub mod bp; // Stores BTree nodes for postings
pub mod bs; // Stores FullText index states
pub mod bt; // Stores BTree nodes for terms
pub mod bu; // Stores terms for term_ids
pub mod database; // Stores the key prefix for all keys under a database
pub mod db; // Stores a DEFINE DATABASE config definition
pub mod dl; // Stores a DEFINE LOGIN ON DATABASE config definition
pub mod dt; // Stores a DEFINE LOGIN ON DATABASE config definition
pub mod ev; // Stores a DEFINE EVENT config definition
pub mod fc; // Stores a DEFINE FUNCTION config definition
pub mod fd; // Stores a DEFINE FIELD config definition
pub mod ft; // Stores a DEFINE TABLE AS config definition
pub mod graph; // Stores a graph edge pointer
pub mod index; // Stores an index entry
pub mod ix; // Stores a DEFINE INDEX config definition
pub mod kv; // Stores the key prefix for all keys
pub mod lq; // Stores a LIVE SELECT query definition on the database
pub mod lv; // Stores a LIVE SELECT query definition on the table
pub mod namespace; // Stores the key prefix for all keys under a namespace
pub mod nl; // Stores a DEFINE LOGIN ON NAMESPACE config definition
pub mod ns; // Stores a DEFINE NAMESPACE config definition
pub mod nt; // Stores a DEFINE TOKEN ON NAMESPACE config definition
pub mod pa; // Stores a DEFINE PARAM config definition
pub mod sc; // Stores a DEFINE SCOPE config definition
pub mod scope; // Stores the key prefix for all keys under a scope
pub mod st; // Stores a DEFINE TOKEN ON SCOPE config definition
pub mod table; // Stores the key prefix for all keys under a table
pub mod tb; // Stores a DEFINE TABLE config definition
<<<<<<< HEAD
pub mod thing;
=======
pub mod thing; // Stores a record id

const CHAR_PATH: u8 = 0xb1; // ±
const CHAR_INDEX: u8 = 0xa4; // ¤
>>>>>>> 437fc231
<|MERGE_RESOLUTION|>--- conflicted
+++ resolved
@@ -72,11 +72,7 @@
 pub mod st; // Stores a DEFINE TOKEN ON SCOPE config definition
 pub mod table; // Stores the key prefix for all keys under a table
 pub mod tb; // Stores a DEFINE TABLE config definition
-<<<<<<< HEAD
 pub mod thing;
-=======
-pub mod thing; // Stores a record id
 
 const CHAR_PATH: u8 = 0xb1; // ±
-const CHAR_INDEX: u8 = 0xa4; // ¤
->>>>>>> 437fc231
+const CHAR_INDEX: u8 = 0xa4; // ¤