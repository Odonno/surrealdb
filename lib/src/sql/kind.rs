use crate::sql::comment::mightbespace;
use crate::sql::common::{closeparenthese, commas, openparenthese};
use crate::sql::error::IResult;
use crate::sql::fmt::Fmt;
use crate::sql::table::{table, Table};
use nom::branch::alt;
use nom::bytes::complete::tag;
use nom::combinator::map;
use nom::multi::{separated_list0, separated_list1};
use serde::{Deserialize, Serialize};
use std::fmt::{self, Display, Formatter};

#[derive(Clone, Debug, Eq, PartialEq, Serialize, Deserialize, Hash)]
pub enum Kind {
	Any,
	Array,
	Bool,
	Datetime,
	Decimal,
	Duration,
	Float,
	Int,
	Number,
	Object,
	String,
	Record(Vec<Table>),
	Geometry(Vec<String>),
}

impl Default for Kind {
	fn default() -> Self {
		Self::Any
	}
}

impl Display for Kind {
	fn fmt(&self, f: &mut Formatter) -> fmt::Result {
		match self {
			Kind::Any => f.write_str("any"),
			Kind::Array => f.write_str("array"),
			Kind::Bool => f.write_str("bool"),
			Kind::Datetime => f.write_str("datetime"),
			Kind::Decimal => f.write_str("decimal"),
			Kind::Duration => f.write_str("duration"),
			Kind::Float => f.write_str("float"),
			Kind::Int => f.write_str("int"),
			Kind::Number => f.write_str("number"),
			Kind::Object => f.write_str("object"),
			Kind::String => f.write_str("string"),
			Kind::Record(v) => write!(f, "record({})", Fmt::comma_separated(v)),
			Kind::Geometry(v) => write!(f, "geometry({})", Fmt::comma_separated(v)),
		}
	}
}

pub fn kind(i: &str) -> IResult<&str, Kind> {
	alt((
		map(tag("any"), |_| Kind::Any),
		map(tag("array"), |_| Kind::Array),
		map(tag("bool"), |_| Kind::Bool),
		map(tag("datetime"), |_| Kind::Datetime),
		map(tag("decimal"), |_| Kind::Decimal),
		map(tag("duration"), |_| Kind::Duration),
		map(tag("float"), |_| Kind::Float),
		map(tag("int"), |_| Kind::Int),
		map(tag("number"), |_| Kind::Number),
		map(tag("object"), |_| Kind::Object),
		map(tag("string"), |_| Kind::String),
		map(geometry, Kind::Geometry),
		map(record, Kind::Record),
	))(i)
}

fn record(i: &str) -> IResult<&str, Vec<Table>> {
	let (i, _) = tag("record")(i)?;
	let (i, _) = mightbespace(i)?;
<<<<<<< HEAD
	let (i, _) = openparenthese(i)?;
	let (i, v) = separated_list1(commas, table)(i)?;
	let (i, _) = closeparenthese(i)?;
=======
	let (i, _) = char('(')(i)?;
	let (i, v) = separated_list0(commas, table)(i)?;
	let (i, _) = char(')')(i)?;
>>>>>>> 6e662156
	Ok((i, v))
}

fn geometry(i: &str) -> IResult<&str, Vec<String>> {
	let (i, _) = tag("geometry")(i)?;
	let (i, _) = mightbespace(i)?;
	let (i, _) = openparenthese(i)?;
	let (i, v) = separated_list1(
		commas,
		map(
			alt((
				tag("feature"),
				tag("point"),
				tag("line"),
				tag("polygon"),
				tag("multipoint"),
				tag("multiline"),
				tag("multipolygon"),
				tag("collection"),
			)),
			String::from,
		),
	)(i)?;
	let (i, _) = closeparenthese(i)?;
	Ok((i, v))
}<|MERGE_RESOLUTION|>--- conflicted
+++ resolved
@@ -74,15 +74,9 @@
 fn record(i: &str) -> IResult<&str, Vec<Table>> {
 	let (i, _) = tag("record")(i)?;
 	let (i, _) = mightbespace(i)?;
-<<<<<<< HEAD
 	let (i, _) = openparenthese(i)?;
-	let (i, v) = separated_list1(commas, table)(i)?;
+	let (i, v) = separated_list0(commas, table)(i)?;
 	let (i, _) = closeparenthese(i)?;
-=======
-	let (i, _) = char('(')(i)?;
-	let (i, v) = separated_list0(commas, table)(i)?;
-	let (i, _) = char(')')(i)?;
->>>>>>> 6e662156
 	Ok((i, v))
 }
 
