use crate::sql::comment::mightbespace;
<<<<<<< HEAD
use crate::sql::common::{closeparenthese, commas, openparenthese};
=======
use crate::sql::common::commas;
use crate::sql::common::verbar;
>>>>>>> e6b97ff8
use crate::sql::error::IResult;
use crate::sql::fmt::Fmt;
use crate::sql::table::{table, Table};
use nom::branch::alt;
use nom::bytes::complete::tag;
<<<<<<< HEAD
=======
use nom::character::complete::char;
use nom::character::complete::u64;
>>>>>>> e6b97ff8
use nom::combinator::map;
use nom::combinator::opt;
use nom::multi::separated_list1;
use serde::{Deserialize, Serialize};
use std::fmt::{self, Display, Formatter};

#[derive(Clone, Debug, Eq, PartialEq, Serialize, Deserialize, Hash)]
pub enum Kind {
	Any,
	Bool,
	Bytes,
	Datetime,
	Decimal,
	Duration,
	Float,
	Int,
	Number,
	Object,
	Point,
	String,
	Uuid,
	Record(Vec<Table>),
	Geometry(Vec<String>),
	Option(Box<Kind>),
	Either(Vec<Kind>),
	Set(Box<Kind>, Option<u64>),
	Array(Box<Kind>, Option<u64>),
}

impl Default for Kind {
	fn default() -> Self {
		Self::Any
	}
}

impl Kind {
	fn is_any(&self) -> bool {
		matches!(self, Kind::Any)
	}
}

impl Display for Kind {
	fn fmt(&self, f: &mut Formatter) -> fmt::Result {
		match self {
			Kind::Any => f.write_str("any"),
			Kind::Bool => f.write_str("bool"),
			Kind::Bytes => f.write_str("bytes"),
			Kind::Datetime => f.write_str("datetime"),
			Kind::Decimal => f.write_str("decimal"),
			Kind::Duration => f.write_str("duration"),
			Kind::Float => f.write_str("float"),
			Kind::Int => f.write_str("int"),
			Kind::Number => f.write_str("number"),
			Kind::Object => f.write_str("object"),
			Kind::Point => f.write_str("point"),
			Kind::String => f.write_str("string"),
			Kind::Uuid => f.write_str("uuid"),
			Kind::Option(k) => write!(f, "option<{}>", k),
			Kind::Record(k) => match k {
				k if k.is_empty() => write!(f, "record"),
				k => write!(f, "record<{}>", Fmt::verbar_separated(k)),
			},
			Kind::Geometry(k) => match k {
				k if k.is_empty() => write!(f, "geometry"),
				k => write!(f, "geometry<{}>", Fmt::verbar_separated(k)),
			},
			Kind::Set(k, l) => match (k, l) {
				(k, None) if k.is_any() => write!(f, "set"),
				(k, None) => write!(f, "set<{k}>"),
				(k, Some(l)) => write!(f, "set<{k}, {l}>"),
			},
			Kind::Array(k, l) => match (k, l) {
				(k, None) if k.is_any() => write!(f, "array"),
				(k, None) => write!(f, "array<{k}>"),
				(k, Some(l)) => write!(f, "array<{k}, {l}>"),
			},
			Kind::Either(k) => write!(f, "{}", Fmt::verbar_separated(k)),
		}
	}
}

pub fn kind(i: &str) -> IResult<&str, Kind> {
	alt((any, either, option))(i)
}

pub fn any(i: &str) -> IResult<&str, Kind> {
	map(tag("any"), |_| Kind::Any)(i)
}

pub fn simple(i: &str) -> IResult<&str, Kind> {
	alt((
		map(tag("bool"), |_| Kind::Bool),
		map(tag("bytes"), |_| Kind::Bytes),
		map(tag("datetime"), |_| Kind::Datetime),
		map(tag("decimal"), |_| Kind::Decimal),
		map(tag("duration"), |_| Kind::Duration),
		map(tag("float"), |_| Kind::Float),
		map(tag("int"), |_| Kind::Int),
		map(tag("number"), |_| Kind::Number),
		map(tag("object"), |_| Kind::Object),
		map(tag("point"), |_| Kind::Point),
		map(tag("string"), |_| Kind::String),
		map(tag("uuid"), |_| Kind::Uuid),
	))(i)
}

fn either(i: &str) -> IResult<&str, Kind> {
	let (i, mut v) = separated_list1(verbar, alt((simple, geometry, record, array, set)))(i)?;
	match v.len() {
		1 => Ok((i, v.remove(0))),
		_ => Ok((i, Kind::Either(v))),
	}
}

fn option(i: &str) -> IResult<&str, Kind> {
	let (i, _) = tag("option")(i)?;
	let (i, _) = mightbespace(i)?;
<<<<<<< HEAD
	let (i, _) = openparenthese(i)?;
	let (i, v) = separated_list0(commas, table)(i)?;
	let (i, _) = closeparenthese(i)?;
	Ok((i, v))
=======
	let (i, _) = char('<')(i)?;
	let (i, v) = map(alt((either, simple, geometry, record, array, set)), Box::new)(i)?;
	let (i, _) = char('>')(i)?;
	Ok((i, Kind::Option(v)))
>>>>>>> e6b97ff8
}

fn record(i: &str) -> IResult<&str, Kind> {
	let (i, _) = tag("record")(i)?;
	let (i, v) = opt(alt((
		|i| {
			let (i, _) = mightbespace(i)?;
			let (i, _) = char('(')(i)?;
			let (i, v) = separated_list1(commas, table)(i)?;
			let (i, _) = char(')')(i)?;
			Ok((i, v))
		},
		|i| {
			let (i, _) = mightbespace(i)?;
			let (i, _) = char('<')(i)?;
			let (i, v) = separated_list1(verbar, table)(i)?;
			let (i, _) = char('>')(i)?;
			Ok((i, v))
		},
	)))(i)?;
	Ok((i, Kind::Record(v.unwrap_or_default())))
}

fn geometry(i: &str) -> IResult<&str, Kind> {
	let (i, _) = tag("geometry")(i)?;
<<<<<<< HEAD
	let (i, _) = mightbespace(i)?;
	let (i, _) = openparenthese(i)?;
	let (i, v) = separated_list1(
		commas,
		map(
			alt((
				tag("feature"),
				tag("point"),
				tag("line"),
				tag("polygon"),
				tag("multipoint"),
				tag("multiline"),
				tag("multipolygon"),
				tag("collection"),
			)),
			String::from,
		),
	)(i)?;
	let (i, _) = closeparenthese(i)?;
	Ok((i, v))
=======
	let (i, v) = opt(alt((
		|i| {
			let (i, _) = mightbespace(i)?;
			let (i, _) = char('(')(i)?;
			let (i, v) = separated_list1(commas, geo)(i)?;
			let (i, _) = char(')')(i)?;
			Ok((i, v))
		},
		|i| {
			let (i, _) = mightbespace(i)?;
			let (i, _) = char('<')(i)?;
			let (i, v) = separated_list1(verbar, geo)(i)?;
			let (i, _) = char('>')(i)?;
			Ok((i, v))
		},
	)))(i)?;
	Ok((i, Kind::Geometry(v.unwrap_or_default())))
}

fn array(i: &str) -> IResult<&str, Kind> {
	let (i, _) = tag("array")(i)?;
	let (i, v) = opt(|i| {
		let (i, _) = char('<')(i)?;
		let (i, _) = mightbespace(i)?;
		let (i, k) = kind(i)?;
		let (i, _) = mightbespace(i)?;
		let (i, l) = opt(|i| {
			let (i, _) = char(',')(i)?;
			let (i, _) = mightbespace(i)?;
			let (i, l) = u64(i)?;
			let (i, _) = mightbespace(i)?;
			Ok((i, l))
		})(i)?;
		let (i, _) = char('>')(i)?;
		Ok((i, (k, l)))
	})(i)?;
	Ok((
		i,
		match v {
			Some((k, l)) => Kind::Array(Box::new(k), l),
			None => Kind::Array(Box::new(Kind::Any), None),
		},
	))
}

fn set(i: &str) -> IResult<&str, Kind> {
	let (i, _) = tag("set")(i)?;
	let (i, v) = opt(|i| {
		let (i, _) = char('<')(i)?;
		let (i, _) = mightbespace(i)?;
		let (i, k) = kind(i)?;
		let (i, _) = mightbespace(i)?;
		let (i, l) = opt(|i| {
			let (i, _) = char(',')(i)?;
			let (i, _) = mightbespace(i)?;
			let (i, l) = u64(i)?;
			let (i, _) = mightbespace(i)?;
			Ok((i, l))
		})(i)?;
		let (i, _) = char('>')(i)?;
		Ok((i, (k, l)))
	})(i)?;
	Ok((
		i,
		match v {
			Some((k, l)) => Kind::Set(Box::new(k), l),
			None => Kind::Set(Box::new(Kind::Any), None),
		},
	))
}

fn geo(i: &str) -> IResult<&str, String> {
	map(
		alt((
			tag("feature"),
			tag("point"),
			tag("line"),
			tag("polygon"),
			tag("multipoint"),
			tag("multiline"),
			tag("multipolygon"),
			tag("collection"),
		)),
		String::from,
	)(i)
}

#[cfg(test)]
mod tests {

	use super::*;
	use crate::sql::table::Table;

	#[test]
	fn kind_any() {
		let sql = "any";
		let res = kind(sql);
		assert!(res.is_ok());
		let out = res.unwrap().1;
		assert_eq!("any", format!("{}", out));
		assert_eq!(out, Kind::Any);
	}

	#[test]
	fn kind_bool() {
		let sql = "bool";
		let res = kind(sql);
		assert!(res.is_ok());
		let out = res.unwrap().1;
		assert_eq!("bool", format!("{}", out));
		assert_eq!(out, Kind::Bool);
	}

	#[test]
	fn kind_bytes() {
		let sql = "bytes";
		let res = kind(sql);
		assert!(res.is_ok());
		let out = res.unwrap().1;
		assert_eq!("bytes", format!("{}", out));
		assert_eq!(out, Kind::Bytes);
	}

	#[test]
	fn kind_datetime() {
		let sql = "datetime";
		let res = kind(sql);
		assert!(res.is_ok());
		let out = res.unwrap().1;
		assert_eq!("datetime", format!("{}", out));
		assert_eq!(out, Kind::Datetime);
	}

	#[test]
	fn kind_decimal() {
		let sql = "decimal";
		let res = kind(sql);
		assert!(res.is_ok());
		let out = res.unwrap().1;
		assert_eq!("decimal", format!("{}", out));
		assert_eq!(out, Kind::Decimal);
	}

	#[test]
	fn kind_duration() {
		let sql = "duration";
		let res = kind(sql);
		assert!(res.is_ok());
		let out = res.unwrap().1;
		assert_eq!("duration", format!("{}", out));
		assert_eq!(out, Kind::Duration);
	}

	#[test]
	fn kind_float() {
		let sql = "float";
		let res = kind(sql);
		assert!(res.is_ok());
		let out = res.unwrap().1;
		assert_eq!("float", format!("{}", out));
		assert_eq!(out, Kind::Float);
	}

	#[test]
	fn kind_number() {
		let sql = "number";
		let res = kind(sql);
		assert!(res.is_ok());
		let out = res.unwrap().1;
		assert_eq!("number", format!("{}", out));
		assert_eq!(out, Kind::Number);
	}

	#[test]
	fn kind_object() {
		let sql = "object";
		let res = kind(sql);
		assert!(res.is_ok());
		let out = res.unwrap().1;
		assert_eq!("object", format!("{}", out));
		assert_eq!(out, Kind::Object);
	}

	#[test]
	fn kind_point() {
		let sql = "point";
		let res = kind(sql);
		assert!(res.is_ok());
		let out = res.unwrap().1;
		assert_eq!("point", format!("{}", out));
		assert_eq!(out, Kind::Point);
	}

	#[test]
	fn kind_string() {
		let sql = "string";
		let res = kind(sql);
		assert!(res.is_ok());
		let out = res.unwrap().1;
		assert_eq!("string", format!("{}", out));
		assert_eq!(out, Kind::String);
	}

	#[test]
	fn kind_uuid() {
		let sql = "uuid";
		let res = kind(sql);
		assert!(res.is_ok());
		let out = res.unwrap().1;
		assert_eq!("uuid", format!("{}", out));
		assert_eq!(out, Kind::Uuid);
	}

	#[test]
	fn kind_either() {
		let sql = "int | float";
		let res = kind(sql);
		assert!(res.is_ok());
		let out = res.unwrap().1;
		assert_eq!("int | float", format!("{}", out));
		assert_eq!(out, Kind::Either(vec![Kind::Int, Kind::Float]));
	}

	#[test]
	fn kind_record_any() {
		let sql = "record";
		let res = kind(sql);
		assert!(res.is_ok());
		let out = res.unwrap().1;
		assert_eq!("record", format!("{}", out));
		assert_eq!(out, Kind::Record(vec![]));
	}

	#[test]
	fn kind_record_one() {
		let sql = "record<person>";
		let res = kind(sql);
		assert!(res.is_ok());
		let out = res.unwrap().1;
		assert_eq!("record<person>", format!("{}", out));
		assert_eq!(out, Kind::Record(vec![Table::from("person")]));
	}

	#[test]
	fn kind_record_many() {
		let sql = "record<person | animal>";
		let res = kind(sql);
		assert!(res.is_ok());
		let out = res.unwrap().1;
		assert_eq!("record<person | animal>", format!("{}", out));
		assert_eq!(out, Kind::Record(vec![Table::from("person"), Table::from("animal")]));
	}

	#[test]
	fn kind_geometry_any() {
		let sql = "geometry";
		let res = kind(sql);
		assert!(res.is_ok());
		let out = res.unwrap().1;
		assert_eq!("geometry", format!("{}", out));
		assert_eq!(out, Kind::Geometry(vec![]));
	}

	#[test]
	fn kind_geometry_one() {
		let sql = "geometry<point>";
		let res = kind(sql);
		assert!(res.is_ok());
		let out = res.unwrap().1;
		assert_eq!("geometry<point>", format!("{}", out));
		assert_eq!(out, Kind::Geometry(vec![String::from("point")]));
	}

	#[test]
	fn kind_geometry_many() {
		let sql = "geometry<point | multipoint>";
		let res = kind(sql);
		assert!(res.is_ok());
		let out = res.unwrap().1;
		assert_eq!("geometry<point | multipoint>", format!("{}", out));
		assert_eq!(out, Kind::Geometry(vec![String::from("point"), String::from("multipoint")]));
	}

	#[test]
	fn kind_option_one() {
		let sql = "option<int>";
		let res = kind(sql);
		assert!(res.is_ok());
		let out = res.unwrap().1;
		assert_eq!("option<int>", format!("{}", out));
		assert_eq!(out, Kind::Option(Box::new(Kind::Int)));
	}

	#[test]
	fn kind_option_many() {
		let sql = "option<int | float>";
		let res = kind(sql);
		assert!(res.is_ok());
		let out = res.unwrap().1;
		assert_eq!("option<int | float>", format!("{}", out));
		assert_eq!(out, Kind::Option(Box::new(Kind::Either(vec![Kind::Int, Kind::Float]))));
	}

	#[test]
	fn kind_array_any() {
		let sql = "array";
		let res = kind(sql);
		assert!(res.is_ok());
		let out = res.unwrap().1;
		assert_eq!("array", format!("{}", out));
		assert_eq!(out, Kind::Array(Box::new(Kind::Any), None));
	}

	#[test]
	fn kind_array_some() {
		let sql = "array<float>";
		let res = kind(sql);
		assert!(res.is_ok());
		let out = res.unwrap().1;
		assert_eq!("array<float>", format!("{}", out));
		assert_eq!(out, Kind::Array(Box::new(Kind::Float), None));
	}

	#[test]
	fn kind_array_some_size() {
		let sql = "array<float, 10>";
		let res = kind(sql);
		assert!(res.is_ok());
		let out = res.unwrap().1;
		assert_eq!("array<float, 10>", format!("{}", out));
		assert_eq!(out, Kind::Array(Box::new(Kind::Float), Some(10)));
	}

	#[test]
	fn kind_set_any() {
		let sql = "set";
		let res = kind(sql);
		assert!(res.is_ok());
		let out = res.unwrap().1;
		assert_eq!("set", format!("{}", out));
		assert_eq!(out, Kind::Set(Box::new(Kind::Any), None));
	}

	#[test]
	fn kind_set_some() {
		let sql = "set<float>";
		let res = kind(sql);
		assert!(res.is_ok());
		let out = res.unwrap().1;
		assert_eq!("set<float>", format!("{}", out));
		assert_eq!(out, Kind::Set(Box::new(Kind::Float), None));
	}

	#[test]
	fn kind_set_some_size() {
		let sql = "set<float, 10>";
		let res = kind(sql);
		assert!(res.is_ok());
		let out = res.unwrap().1;
		assert_eq!("set<float, 10>", format!("{}", out));
		assert_eq!(out, Kind::Set(Box::new(Kind::Float), Some(10)));
	}
>>>>>>> e6b97ff8
}<|MERGE_RESOLUTION|>--- conflicted
+++ resolved
@@ -1,20 +1,13 @@
 use crate::sql::comment::mightbespace;
-<<<<<<< HEAD
+use crate::sql::common::verbar;
 use crate::sql::common::{closeparenthese, commas, openparenthese};
-=======
-use crate::sql::common::commas;
-use crate::sql::common::verbar;
->>>>>>> e6b97ff8
 use crate::sql::error::IResult;
 use crate::sql::fmt::Fmt;
 use crate::sql::table::{table, Table};
 use nom::branch::alt;
 use nom::bytes::complete::tag;
-<<<<<<< HEAD
-=======
 use nom::character::complete::char;
 use nom::character::complete::u64;
->>>>>>> e6b97ff8
 use nom::combinator::map;
 use nom::combinator::opt;
 use nom::multi::separated_list1;
@@ -132,17 +125,10 @@
 fn option(i: &str) -> IResult<&str, Kind> {
 	let (i, _) = tag("option")(i)?;
 	let (i, _) = mightbespace(i)?;
-<<<<<<< HEAD
-	let (i, _) = openparenthese(i)?;
-	let (i, v) = separated_list0(commas, table)(i)?;
-	let (i, _) = closeparenthese(i)?;
-	Ok((i, v))
-=======
 	let (i, _) = char('<')(i)?;
 	let (i, v) = map(alt((either, simple, geometry, record, array, set)), Box::new)(i)?;
 	let (i, _) = char('>')(i)?;
 	Ok((i, Kind::Option(v)))
->>>>>>> e6b97ff8
 }
 
 fn record(i: &str) -> IResult<&str, Kind> {
@@ -150,9 +136,9 @@
 	let (i, v) = opt(alt((
 		|i| {
 			let (i, _) = mightbespace(i)?;
-			let (i, _) = char('(')(i)?;
+			let (i, _) = openparenthese(i)?;
 			let (i, v) = separated_list1(commas, table)(i)?;
-			let (i, _) = char(')')(i)?;
+			let (i, _) = closeparenthese(i)?;
 			Ok((i, v))
 		},
 		|i| {
@@ -168,28 +154,6 @@
 
 fn geometry(i: &str) -> IResult<&str, Kind> {
 	let (i, _) = tag("geometry")(i)?;
-<<<<<<< HEAD
-	let (i, _) = mightbespace(i)?;
-	let (i, _) = openparenthese(i)?;
-	let (i, v) = separated_list1(
-		commas,
-		map(
-			alt((
-				tag("feature"),
-				tag("point"),
-				tag("line"),
-				tag("polygon"),
-				tag("multipoint"),
-				tag("multiline"),
-				tag("multipolygon"),
-				tag("collection"),
-			)),
-			String::from,
-		),
-	)(i)?;
-	let (i, _) = closeparenthese(i)?;
-	Ok((i, v))
-=======
 	let (i, v) = opt(alt((
 		|i| {
 			let (i, _) = mightbespace(i)?;
@@ -552,5 +516,4 @@
 		assert_eq!("set<float, 10>", format!("{}", out));
 		assert_eq!(out, Kind::Set(Box::new(Kind::Float), Some(10)));
 	}
->>>>>>> e6b97ff8
 }