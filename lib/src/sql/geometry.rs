--- conflicted
+++ resolved
@@ -1,11 +1,7 @@
 #![allow(clippy::derived_hash_with_manual_eq)]
 
 use crate::sql::comment::mightbespace;
-<<<<<<< HEAD
-use crate::sql::common::{closebracket, closeparenthese, commas, openbracket, openparenthese};
-=======
 use crate::sql::common::{closebracket, closeparentheses, commas, openbracket, openparentheses};
->>>>>>> 3140e06a
 use crate::sql::error::IResult;
 use crate::sql::fmt::Fmt;
 use geo::algorithm::contains::Contains;
@@ -542,19 +538,11 @@
 }
 
 fn simple(i: &str) -> IResult<&str, Geometry> {
-<<<<<<< HEAD
-	let (i, _) = openparenthese(i)?;
-	let (i, x) = double(i)?;
-	let (i, _) = commas(i)?;
-	let (i, y) = double(i)?;
-	let (i, _) = closeparenthese(i)?;
-=======
 	let (i, _) = openparentheses(i)?;
 	let (i, x) = double(i)?;
 	let (i, _) = commas(i)?;
 	let (i, y) = double(i)?;
 	let (i, _) = closeparentheses(i)?;
->>>>>>> 3140e06a
 	Ok((i, Geometry::Point((x, y).into())))
 }
 
