#![allow(clippy::derived_hash_with_manual_eq)]

use crate::sql::comment::mightbespace;
use crate::sql::common::{
	closebraces, closebracket, closeparenthese, commas, openbraces, openbracket, openparenthese,
};
use crate::sql::error::IResult;
use crate::sql::fmt::Fmt;
use crate::sql::serde::is_internal_serialization;
use geo::algorithm::contains::Contains;
use geo::algorithm::intersects::Intersects;
use geo::{Coord, LineString, Point, Polygon};
use geo::{MultiLineString, MultiPoint, MultiPolygon};
use nom::branch::alt;
use nom::bytes::complete::tag;
use nom::character::complete::char;
use nom::combinator::opt;
use nom::multi::separated_list0;
use nom::multi::separated_list1;
use nom::number::complete::double;
use nom::sequence::delimited;
use nom::sequence::preceded;
use serde::ser::SerializeMap;
use serde::{Deserialize, Serialize};
use std::cmp::Ordering;
use std::iter::{once, FromIterator};
use std::{fmt, hash};

pub(crate) const TOKEN: &str = "$surrealdb::private::sql::Geometry";

const SINGLE: char = '\'';
const DOUBLE: char = '\"';

#[derive(Clone, Debug, PartialEq, Deserialize)]
pub enum Geometry {
	Point(Point<f64>),
	Line(LineString<f64>),
	Polygon(Polygon<f64>),
	MultiPoint(MultiPoint<f64>),
	MultiLine(MultiLineString<f64>),
	MultiPolygon(MultiPolygon<f64>),
	Collection(Vec<Geometry>),
}

impl PartialOrd for Geometry {
	#[rustfmt::skip]
	fn partial_cmp(&self, other: &Self) -> Option<Ordering> {
		fn coord(coord: &Coord) -> (f64, f64) {
			coord.x_y()
		}

		fn point(point: &Point) -> (f64, f64) {
			coord(&point.0)
		}

		fn line(line: &LineString) -> impl Iterator<Item = (f64, f64)> + '_ {
			line.into_iter().map(coord)
		}

		fn polygon(polygon: &Polygon) -> impl Iterator<Item = (f64, f64)> + '_ {
			polygon.interiors().iter().chain(once(polygon.exterior())).flat_map(line)
		}

		fn multi_point(multi_point: &MultiPoint) -> impl Iterator<Item = (f64, f64)> + '_ {
			multi_point.iter().map(point)
		}

		fn multi_line(multi_line: &MultiLineString) -> impl Iterator<Item = (f64, f64)> + '_ {
			multi_line.iter().flat_map(line)
		}

		fn multi_polygon(multi_polygon: &MultiPolygon) -> impl Iterator<Item = (f64, f64)> + '_ {
			multi_polygon.iter().flat_map(polygon)
		}

		match (self, other) {
			//
			(Self::Point(_), Self::Line(_)) => Some(Ordering::Less),
			(Self::Point(_), Self::Polygon(_)) => Some(Ordering::Less),
			(Self::Point(_), Self::MultiPoint(_)) => Some(Ordering::Less),
			(Self::Point(_), Self::MultiLine(_)) => Some(Ordering::Less),
			(Self::Point(_), Self::MultiPolygon(_)) => Some(Ordering::Less),
			(Self::Point(_), Self::Collection(_)) => Some(Ordering::Less),
			//
			(Self::Line(_), Self::Point(_)) => Some(Ordering::Greater),
			(Self::Line(_), Self::Polygon(_)) => Some(Ordering::Less),
			(Self::Line(_), Self::MultiPoint(_)) => Some(Ordering::Less),
			(Self::Line(_), Self::MultiLine(_)) => Some(Ordering::Less),
			(Self::Line(_), Self::MultiPolygon(_)) => Some(Ordering::Less),
			(Self::Line(_), Self::Collection(_)) => Some(Ordering::Less),
			//
			(Self::Polygon(_), Self::Point(_)) => Some(Ordering::Greater),
			(Self::Polygon(_), Self::Line(_)) => Some(Ordering::Greater),
			(Self::Polygon(_), Self::MultiPoint(_)) => Some(Ordering::Less),
			(Self::Polygon(_), Self::MultiLine(_)) => Some(Ordering::Less),
			(Self::Polygon(_), Self::MultiPolygon(_)) => Some(Ordering::Less),
			(Self::Polygon(_), Self::Collection(_)) => Some(Ordering::Less),
			//
			(Self::MultiPoint(_), Self::Point(_)) => Some(Ordering::Greater),
			(Self::MultiPoint(_), Self::Line(_)) => Some(Ordering::Greater),
			(Self::MultiPoint(_), Self::Polygon(_)) => Some(Ordering::Greater),
			(Self::MultiPoint(_), Self::MultiLine(_)) => Some(Ordering::Less),
			(Self::MultiPoint(_), Self::MultiPolygon(_)) => Some(Ordering::Less),
			(Self::MultiPoint(_), Self::Collection(_)) => Some(Ordering::Less),
			//
			(Self::MultiLine(_), Self::Point(_)) => Some(Ordering::Greater),
			(Self::MultiLine(_), Self::Line(_)) => Some(Ordering::Greater),
			(Self::MultiLine(_), Self::Polygon(_)) => Some(Ordering::Greater),
			(Self::MultiLine(_), Self::MultiPoint(_)) => Some(Ordering::Greater),
			(Self::MultiLine(_), Self::MultiPolygon(_)) => Some(Ordering::Less),
			(Self::MultiLine(_), Self::Collection(_)) => Some(Ordering::Less),
			//
			(Self::MultiPolygon(_), Self::Point(_)) => Some(Ordering::Greater),
			(Self::MultiPolygon(_), Self::Line(_)) => Some(Ordering::Greater),
			(Self::MultiPolygon(_), Self::Polygon(_)) => Some(Ordering::Greater),
			(Self::MultiPolygon(_), Self::MultiPoint(_)) => Some(Ordering::Greater),
			(Self::MultiPolygon(_), Self::MultiLine(_)) => Some(Ordering::Greater),
			(Self::MultiPolygon(_), Self::Collection(_)) => Some(Ordering::Less),
			//
			(Self::Collection(_), Self::Point(_)) => Some(Ordering::Greater),
			(Self::Collection(_), Self::Line(_)) => Some(Ordering::Greater),
			(Self::Collection(_), Self::Polygon(_)) => Some(Ordering::Greater),
			(Self::Collection(_), Self::MultiPoint(_)) => Some(Ordering::Greater),
			(Self::Collection(_), Self::MultiLine(_)) => Some(Ordering::Greater),
			(Self::Collection(_), Self::MultiPolygon(_)) => Some(Ordering::Greater),
			//
			(Self::Point(a), Self::Point(b)) => point(a).partial_cmp(&point(b)),
			(Self::Line(a), Self::Line(b)) => line(a).partial_cmp(line(b)),
			(Self::Polygon(a), Self::Polygon(b)) => polygon(a).partial_cmp(polygon(b)),
			(Self::MultiPoint(a), Self::MultiPoint(b)) => multi_point(a).partial_cmp(multi_point(b)),
			(Self::MultiLine(a), Self::MultiLine(b)) => multi_line(a).partial_cmp(multi_line(b)),
			(Self::MultiPolygon(a), Self::MultiPolygon(b)) => multi_polygon(a).partial_cmp(multi_polygon(b)),
			(Self::Collection(a), Self::Collection(b)) => a.partial_cmp(b),
		}
	}
}

impl From<(f64, f64)> for Geometry {
	fn from(v: (f64, f64)) -> Self {
		Self::Point(v.into())
	}
}

impl From<[f64; 2]> for Geometry {
	fn from(v: [f64; 2]) -> Self {
		Self::Point(v.into())
	}
}

impl From<Point<f64>> for Geometry {
	fn from(v: Point<f64>) -> Self {
		Self::Point(v)
	}
}

impl From<LineString<f64>> for Geometry {
	fn from(v: LineString<f64>) -> Self {
		Self::Line(v)
	}
}

impl From<Polygon<f64>> for Geometry {
	fn from(v: Polygon<f64>) -> Self {
		Self::Polygon(v)
	}
}

impl From<MultiPoint<f64>> for Geometry {
	fn from(v: MultiPoint<f64>) -> Self {
		Self::MultiPoint(v)
	}
}

impl From<MultiLineString<f64>> for Geometry {
	fn from(v: MultiLineString<f64>) -> Self {
		Self::MultiLine(v)
	}
}

impl From<MultiPolygon<f64>> for Geometry {
	fn from(v: MultiPolygon<f64>) -> Self {
		Self::MultiPolygon(v)
	}
}

impl From<Vec<Geometry>> for Geometry {
	fn from(v: Vec<Geometry>) -> Self {
		Self::Collection(v)
	}
}

impl From<Vec<Point<f64>>> for Geometry {
	fn from(v: Vec<Point<f64>>) -> Self {
		Self::MultiPoint(MultiPoint(v))
	}
}

impl From<Vec<LineString<f64>>> for Geometry {
	fn from(v: Vec<LineString<f64>>) -> Self {
		Self::MultiLine(MultiLineString(v))
	}
}

impl From<Vec<Polygon<f64>>> for Geometry {
	fn from(v: Vec<Polygon<f64>>) -> Self {
		Self::MultiPolygon(MultiPolygon(v))
	}
}

impl From<Geometry> for geo::Geometry<f64> {
	fn from(v: Geometry) -> Self {
		match v {
			Geometry::Point(v) => v.into(),
			Geometry::Line(v) => v.into(),
			Geometry::Polygon(v) => v.into(),
			Geometry::MultiPoint(v) => v.into(),
			Geometry::MultiLine(v) => v.into(),
			Geometry::MultiPolygon(v) => v.into(),
			Geometry::Collection(v) => v.into_iter().collect::<geo::Geometry<f64>>(),
		}
	}
}

impl FromIterator<Geometry> for geo::Geometry<f64> {
	fn from_iter<I: IntoIterator<Item = Geometry>>(iter: I) -> Self {
		let mut c: Vec<geo::Geometry<f64>> = vec![];
		for i in iter {
			c.push(i.into())
		}
		geo::Geometry::GeometryCollection(geo::GeometryCollection(c))
	}
}

impl Geometry {
	// -----------------------------------
	// Value operations
	// -----------------------------------

	pub fn contains(&self, other: &Self) -> bool {
		match self {
			Self::Point(v) => match other {
				Self::Point(w) => v.contains(w),
				Self::MultiPoint(w) => w.iter().all(|x| v.contains(x)),
				Self::Collection(w) => w.iter().all(|x| self.contains(x)),
				_ => false,
			},
			Self::Line(v) => match other {
				Self::Point(w) => v.contains(w),
				Self::Line(w) => v.contains(w),
				Self::MultiLine(w) => w.iter().all(|x| w.contains(x)),
				Self::Collection(w) => w.iter().all(|x| self.contains(x)),
				_ => false,
			},
			Self::Polygon(v) => match other {
				Self::Point(w) => v.contains(w),
				Self::Line(w) => v.contains(w),
				Self::Polygon(w) => v.contains(w),
				Self::MultiPolygon(w) => w.iter().all(|x| w.contains(x)),
				Self::Collection(w) => w.iter().all(|x| self.contains(x)),
				_ => false,
			},
			Self::MultiPoint(v) => match other {
				Self::Point(w) => v.contains(w),
				Self::MultiPoint(w) => w.iter().all(|x| w.contains(x)),
				Self::Collection(w) => w.iter().all(|x| self.contains(x)),
				_ => false,
			},
			Self::MultiLine(v) => match other {
				Self::Point(w) => v.contains(w),
				Self::Line(w) => v.contains(w),
				Self::MultiLine(w) => w.iter().all(|x| w.contains(x)),
				Self::Collection(w) => w.iter().all(|x| self.contains(x)),
				_ => false,
			},
			Self::MultiPolygon(v) => match other {
				Self::Point(w) => v.contains(w),
				Self::Line(w) => v.contains(w),
				Self::Polygon(w) => v.contains(w),
				Self::MultiPoint(w) => v.contains(w),
				Self::MultiLine(w) => v.contains(w),
				Self::MultiPolygon(w) => v.contains(w),
				Self::Collection(w) => w.iter().all(|x| self.contains(x)),
			},
			Self::Collection(v) => v.iter().all(|x| x.contains(other)),
		}
	}

	pub fn intersects(&self, other: &Self) -> bool {
		match self {
			Self::Point(v) => match other {
				Self::Point(w) => v.intersects(w),
				Self::Line(w) => v.intersects(w),
				Self::Polygon(w) => v.intersects(w),
				Self::MultiPoint(w) => v.intersects(w),
				Self::MultiLine(w) => w.iter().any(|x| v.intersects(x)),
				Self::MultiPolygon(w) => v.intersects(w),
				Self::Collection(w) => w.iter().all(|x| self.intersects(x)),
			},
			Self::Line(v) => match other {
				Self::Point(w) => v.intersects(w),
				Self::Line(w) => v.intersects(w),
				Self::Polygon(w) => v.intersects(w),
				Self::MultiPoint(w) => v.intersects(w),
				Self::MultiLine(w) => w.iter().any(|x| v.intersects(x)),
				Self::MultiPolygon(w) => v.intersects(w),
				Self::Collection(w) => w.iter().all(|x| self.intersects(x)),
			},
			Self::Polygon(v) => match other {
				Self::Point(w) => v.intersects(w),
				Self::Line(w) => v.intersects(w),
				Self::Polygon(w) => v.intersects(w),
				Self::MultiPoint(w) => v.intersects(w),
				Self::MultiLine(w) => v.intersects(w),
				Self::MultiPolygon(w) => v.intersects(w),
				Self::Collection(w) => w.iter().all(|x| self.intersects(x)),
			},
			Self::MultiPoint(v) => match other {
				Self::Point(w) => v.intersects(w),
				Self::Line(w) => v.intersects(w),
				Self::Polygon(w) => v.intersects(w),
				Self::MultiPoint(w) => v.intersects(w),
				Self::MultiLine(w) => w.iter().any(|x| v.intersects(x)),
				Self::MultiPolygon(w) => v.intersects(w),
				Self::Collection(w) => w.iter().all(|x| self.intersects(x)),
			},
			Self::MultiLine(v) => match other {
				Self::Point(w) => v.intersects(w),
				Self::Line(w) => v.intersects(w),
				Self::Polygon(w) => v.intersects(w),
				Self::MultiPoint(w) => v.intersects(w),
				Self::MultiLine(w) => w.iter().any(|x| v.intersects(x)),
				Self::MultiPolygon(w) => v.intersects(w),
				Self::Collection(w) => w.iter().all(|x| self.intersects(x)),
			},
			Self::MultiPolygon(v) => match other {
				Self::Point(w) => v.intersects(w),
				Self::Line(w) => v.intersects(w),
				Self::Polygon(w) => v.intersects(w),
				Self::MultiPoint(w) => v.intersects(w),
				Self::MultiLine(w) => v.intersects(w),
				Self::MultiPolygon(w) => v.intersects(w),
				Self::Collection(w) => w.iter().all(|x| self.intersects(x)),
			},
			Self::Collection(v) => v.iter().all(|x| x.intersects(other)),
		}
	}
}

impl fmt::Display for Geometry {
	fn fmt(&self, f: &mut fmt::Formatter) -> fmt::Result {
		match self {
			Self::Point(v) => {
				write!(f, "({}, {})", v.x(), v.y())
			}
			Self::Line(v) => write!(
				f,
				"{{ type: 'LineString', coordinates: [{}] }}",
				Fmt::comma_separated(v.points().map(|v| Fmt::new(v, |v, f| write!(
					f,
					"[{}, {}]",
					v.x(),
					v.y()
				))))
			),
			Self::Polygon(v) => write!(
				f,
				"{{ type: 'Polygon', coordinates: [[{}]{}] }}",
				Fmt::comma_separated(v.exterior().points().map(|v| Fmt::new(v, |v, f| write!(
					f,
					"[{}, {}]",
					v.x(),
					v.y()
				)))),
				Fmt::new(v.interiors(), |interiors, f| {
					match interiors.len() {
						0 => Ok(()),
						_ => write!(
							f,
							", [{}]",
							Fmt::comma_separated(interiors.iter().map(|i| Fmt::new(i, |i, f| {
								write!(
									f,
									"[{}]",
									Fmt::comma_separated(i.points().map(|v| Fmt::new(
										v,
										|v, f| write!(f, "[{}, {}]", v.x(), v.y())
									)))
								)
							})))
						),
					}
				})
			),
			Self::MultiPoint(v) => {
				write!(
					f,
					"{{ type: 'MultiPoint', coordinates: [{}] }}",
					Fmt::comma_separated(v.iter().map(|v| Fmt::new(v, |v, f| write!(
						f,
						"[{}, {}]",
						v.x(),
						v.y()
					))))
				)
			}
			Self::MultiLine(v) => write!(
				f,
				"{{ type: 'MultiLineString', coordinates: [{}] }}",
				Fmt::comma_separated(v.iter().map(|v| Fmt::new(v, |v, f| write!(
					f,
					"[{}]",
					Fmt::comma_separated(v.points().map(|v| Fmt::new(v, |v, f| write!(
						f,
						"[{}, {}]",
						v.x(),
						v.y()
					))))
				))))
			),
			Self::MultiPolygon(v) => write!(
				f,
				"{{ type: 'MultiPolygon', coordinates: [{}] }}",
				Fmt::comma_separated(v.iter().map(|v| Fmt::new(v, |v, f| {
					write!(
						f,
						"[[{}]{}]",
						Fmt::comma_separated(
							v.exterior().points().map(|v| Fmt::new(v, |v, f| write!(
								f,
								"[{}, {}]",
								v.x(),
								v.y()
							)))
						),
						Fmt::new(v.interiors(), |interiors, f| {
							match interiors.len() {
								0 => Ok(()),
								_ => write!(
									f,
									", [{}]",
									Fmt::comma_separated(interiors.iter().map(|i| Fmt::new(
										i,
										|i, f| {
											write!(
												f,
												"[{}]",
												Fmt::comma_separated(i.points().map(|v| Fmt::new(
													v,
													|v, f| write!(f, "[{}, {}]", v.x(), v.y())
												)))
											)
										}
									)))
								),
							}
						})
					)
				}))),
			),
			Self::Collection(v) => {
				write!(
					f,
					"{{ type: 'GeometryCollection', geometries: [{}] }}",
					Fmt::comma_separated(v)
				)
			}
		}
	}
}

impl Serialize for Geometry {
	fn serialize<S>(&self, s: S) -> Result<S::Ok, S::Error>
	where
		S: serde::Serializer,
	{
		if is_internal_serialization() {
			match self {
				Self::Point(v) => s.serialize_newtype_variant(TOKEN, 0, "Point", v),
				Self::Line(v) => s.serialize_newtype_variant(TOKEN, 1, "Line", v),
				Self::Polygon(v) => s.serialize_newtype_variant(TOKEN, 2, "Polygon", v),
				Self::MultiPoint(v) => s.serialize_newtype_variant(TOKEN, 3, "MultiPoint", v),
				Self::MultiLine(v) => s.serialize_newtype_variant(TOKEN, 4, "MultiLine", v),
				Self::MultiPolygon(v) => s.serialize_newtype_variant(TOKEN, 5, "MultiPolygon", v),
				Self::Collection(v) => s.serialize_newtype_variant(TOKEN, 6, "Collection", v),
			}
		} else {
			match self {
				Self::Point(v) => {
					let mut map = s.serialize_map(Some(2))?;
					map.serialize_key("type")?;
					map.serialize_value("Point")?;
					map.serialize_key("coordinates")?;
					map.serialize_value(vec![v.x(), v.y()].as_slice())?;
					map.end()
				}
				Self::Line(v) => {
					let mut map = s.serialize_map(Some(2))?;
					map.serialize_key("type")?;
					map.serialize_value("LineString")?;
					map.serialize_key("coordinates")?;
					map.serialize_value(
						v.points()
							.map(|p| vec![p.x(), p.y()])
							.collect::<Vec<Vec<f64>>>()
							.as_slice(),
					)?;
					map.end()
				}
				Self::Polygon(v) => {
					let mut map = s.serialize_map(Some(2))?;
					map.serialize_key("type")?;
					map.serialize_value("Polygon")?;
					map.serialize_key("coordinates")?;
					map.serialize_value(
						vec![v
							.exterior()
							.points()
							.map(|p| vec![p.x(), p.y()])
							.collect::<Vec<Vec<f64>>>()]
						.into_iter()
						.chain(
							v.interiors()
								.iter()
								.map(|i| {
									i.points()
										.map(|p| vec![p.x(), p.y()])
										.collect::<Vec<Vec<f64>>>()
								})
								.collect::<Vec<Vec<Vec<f64>>>>(),
						)
						.collect::<Vec<Vec<Vec<f64>>>>()
						.as_slice(),
					)?;
					map.end()
				}
				Self::MultiPoint(v) => {
					let mut map = s.serialize_map(Some(2))?;
					map.serialize_key("type")?;
					map.serialize_value("MultiPoint")?;
					map.serialize_key("coordinates")?;
					map.serialize_value(
						v.0.iter()
							.map(|v| vec![v.x(), v.y()])
							.collect::<Vec<Vec<f64>>>()
							.as_slice(),
					)?;
					map.end()
				}
				Self::MultiLine(v) => {
					let mut map = s.serialize_map(Some(2))?;
					map.serialize_key("type")?;
					map.serialize_value("MultiLineString")?;
					map.serialize_key("coordinates")?;
					map.serialize_value(
						v.0.iter()
							.map(|v| {
								v.points().map(|v| vec![v.x(), v.y()]).collect::<Vec<Vec<f64>>>()
							})
							.collect::<Vec<Vec<Vec<f64>>>>()
							.as_slice(),
					)?;
					map.end()
				}
				Self::MultiPolygon(v) => {
					let mut map = s.serialize_map(Some(2))?;
					map.serialize_key("type")?;
					map.serialize_value("MultiPolygon")?;
					map.serialize_key("coordinates")?;
					map.serialize_value(
						v.0.iter()
							.map(|v| {
								vec![v
									.exterior()
									.points()
									.map(|p| vec![p.x(), p.y()])
									.collect::<Vec<Vec<f64>>>()]
								.into_iter()
								.chain(
									v.interiors()
										.iter()
										.map(|i| {
											i.points()
												.map(|p| vec![p.x(), p.y()])
												.collect::<Vec<Vec<f64>>>()
										})
										.collect::<Vec<Vec<Vec<f64>>>>(),
								)
								.collect::<Vec<Vec<Vec<f64>>>>()
							})
							.collect::<Vec<Vec<Vec<Vec<f64>>>>>()
							.as_slice(),
					)?;
					map.end()
				}
				Self::Collection(v) => {
					let mut map = s.serialize_map(Some(2))?;
					map.serialize_key("type")?;
					map.serialize_value("GeometryCollection")?;
					map.serialize_key("geometries")?;
					map.serialize_value(v)?;
					map.end()
				}
			}
		}
	}
}

impl hash::Hash for Geometry {
	fn hash<H: hash::Hasher>(&self, state: &mut H) {
		match self {
			Geometry::Point(p) => {
				"Point".hash(state);
				p.x().to_bits().hash(state);
				p.y().to_bits().hash(state);
			}
			Geometry::Line(l) => {
				"Line".hash(state);
				l.points().for_each(|v| {
					v.x().to_bits().hash(state);
					v.y().to_bits().hash(state);
				});
			}
			Geometry::Polygon(p) => {
				"Polygon".hash(state);
				p.exterior().points().for_each(|ext| {
					ext.x().to_bits().hash(state);
					ext.y().to_bits().hash(state);
				});
				p.interiors().iter().for_each(|int| {
					int.points().for_each(|v| {
						v.x().to_bits().hash(state);
						v.y().to_bits().hash(state);
					});
				});
			}
			Geometry::MultiPoint(v) => {
				"MultiPoint".hash(state);
				v.0.iter().for_each(|v| {
					v.x().to_bits().hash(state);
					v.y().to_bits().hash(state);
				});
			}
			Geometry::MultiLine(ml) => {
				"MultiLine".hash(state);
				ml.0.iter().for_each(|ls| {
					ls.points().for_each(|p| {
						p.x().to_bits().hash(state);
						p.y().to_bits().hash(state);
					});
				});
			}
			Geometry::MultiPolygon(mp) => {
				"MultiPolygon".hash(state);
				mp.0.iter().for_each(|p| {
					p.exterior().points().for_each(|ext| {
						ext.x().to_bits().hash(state);
						ext.y().to_bits().hash(state);
					});
					p.interiors().iter().for_each(|int| {
						int.points().for_each(|v| {
							v.x().to_bits().hash(state);
							v.y().to_bits().hash(state);
						});
					});
				});
			}
			Geometry::Collection(v) => {
				"GeometryCollection".hash(state);
				v.iter().for_each(|v| v.hash(state));
			}
		}
	}
}

pub fn geometry(i: &str) -> IResult<&str, Geometry> {
	alt((simple, normal))(i)
}

fn simple(i: &str) -> IResult<&str, Geometry> {
	let (i, _) = openparenthese(i)?;
	let (i, x) = double(i)?;
	let (i, _) = commas(i)?;
	let (i, y) = double(i)?;
	let (i, _) = closeparenthese(i)?;
	Ok((i, Geometry::Point((x, y).into())))
}

<<<<<<< HEAD
fn point(i: &str) -> IResult<&str, Geometry> {
	let (i, _) = openbraces(i)?;
=======
fn normal(i: &str) -> IResult<&str, Geometry> {
	let (i, _) = char('{')(i)?;
	let (i, _) = mightbespace(i)?;
	let (i, v) = alt((point, line, polygon, multipoint, multiline, multipolygon, collection))(i)?;
	let (i, _) = mightbespace(i)?;
	let (i, _) = opt(char(','))(i)?;
	let (i, _) = mightbespace(i)?;
	let (i, _) = char('}')(i)?;
	Ok((i, v))
}

fn point(i: &str) -> IResult<&str, Geometry> {
>>>>>>> 1fc80271
	let (i, v) = alt((
		|i| {
			let (i, _) = preceded(key_type, point_type)(i)?;
			let (i, _) = commas(i)?;
			let (i, v) = preceded(key_vals, point_vals)(i)?;
			Ok((i, v))
		},
		|i| {
			let (i, v) = preceded(key_vals, point_vals)(i)?;
			let (i, _) = commas(i)?;
			let (i, _) = preceded(key_type, point_type)(i)?;
			Ok((i, v))
		},
	))(i)?;
<<<<<<< HEAD
	let (i, _) = closebraces(i)?;
=======
>>>>>>> 1fc80271
	Ok((i, v.into()))
}

fn line(i: &str) -> IResult<&str, Geometry> {
<<<<<<< HEAD
	let (i, _) = openbraces(i)?;
=======
>>>>>>> 1fc80271
	let (i, v) = alt((
		|i| {
			let (i, _) = preceded(key_type, line_type)(i)?;
			let (i, _) = commas(i)?;
			let (i, v) = preceded(key_vals, line_vals)(i)?;
			Ok((i, v))
		},
		|i| {
			let (i, v) = preceded(key_vals, line_vals)(i)?;
			let (i, _) = commas(i)?;
			let (i, _) = preceded(key_type, line_type)(i)?;
			Ok((i, v))
		},
	))(i)?;
<<<<<<< HEAD
	let (i, _) = closebraces(i)?;
=======
>>>>>>> 1fc80271
	Ok((i, v.into()))
}

fn polygon(i: &str) -> IResult<&str, Geometry> {
<<<<<<< HEAD
	let (i, _) = openbraces(i)?;
=======
>>>>>>> 1fc80271
	let (i, v) = alt((
		|i| {
			let (i, _) = preceded(key_type, polygon_type)(i)?;
			let (i, _) = commas(i)?;
			let (i, v) = preceded(key_vals, polygon_vals)(i)?;
			Ok((i, v))
		},
		|i| {
			let (i, v) = preceded(key_vals, polygon_vals)(i)?;
			let (i, _) = commas(i)?;
			let (i, _) = preceded(key_type, polygon_type)(i)?;
			Ok((i, v))
		},
	))(i)?;
<<<<<<< HEAD
	let (i, _) = closebraces(i)?;
=======
>>>>>>> 1fc80271
	Ok((i, v.into()))
}

fn multipoint(i: &str) -> IResult<&str, Geometry> {
<<<<<<< HEAD
	let (i, _) = openbraces(i)?;
=======
>>>>>>> 1fc80271
	let (i, v) = alt((
		|i| {
			let (i, _) = preceded(key_type, multipoint_type)(i)?;
			let (i, _) = commas(i)?;
			let (i, v) = preceded(key_vals, multipoint_vals)(i)?;
			Ok((i, v))
		},
		|i| {
			let (i, v) = preceded(key_vals, multipoint_vals)(i)?;
			let (i, _) = commas(i)?;
			let (i, _) = preceded(key_type, multipoint_type)(i)?;
			Ok((i, v))
		},
	))(i)?;
<<<<<<< HEAD
	let (i, _) = closebraces(i)?;
=======
>>>>>>> 1fc80271
	Ok((i, v.into()))
}

fn multiline(i: &str) -> IResult<&str, Geometry> {
<<<<<<< HEAD
	let (i, _) = openbraces(i)?;
=======
>>>>>>> 1fc80271
	let (i, v) = alt((
		|i| {
			let (i, _) = preceded(key_type, multiline_type)(i)?;
			let (i, _) = commas(i)?;
			let (i, v) = preceded(key_vals, multiline_vals)(i)?;
			Ok((i, v))
		},
		|i| {
			let (i, v) = preceded(key_vals, multiline_vals)(i)?;
			let (i, _) = commas(i)?;
			let (i, _) = preceded(key_type, multiline_type)(i)?;
			Ok((i, v))
		},
	))(i)?;
<<<<<<< HEAD
	let (i, _) = closebraces(i)?;
=======
>>>>>>> 1fc80271
	Ok((i, v.into()))
}

fn multipolygon(i: &str) -> IResult<&str, Geometry> {
<<<<<<< HEAD
	let (i, _) = openbraces(i)?;
=======
>>>>>>> 1fc80271
	let (i, v) = alt((
		|i| {
			let (i, _) = preceded(key_type, multipolygon_type)(i)?;
			let (i, _) = commas(i)?;
			let (i, v) = preceded(key_vals, multipolygon_vals)(i)?;
			Ok((i, v))
		},
		|i| {
			let (i, v) = preceded(key_vals, multipolygon_vals)(i)?;
			let (i, _) = commas(i)?;
			let (i, _) = preceded(key_type, multipolygon_type)(i)?;
			Ok((i, v))
		},
	))(i)?;
<<<<<<< HEAD
	let (i, _) = closebraces(i)?;
=======
>>>>>>> 1fc80271
	Ok((i, v.into()))
}

fn collection(i: &str) -> IResult<&str, Geometry> {
<<<<<<< HEAD
	let (i, _) = openbraces(i)?;
=======
>>>>>>> 1fc80271
	let (i, v) = alt((
		|i| {
			let (i, _) = preceded(key_type, collection_type)(i)?;
			let (i, _) = commas(i)?;
			let (i, v) = preceded(key_geom, collection_vals)(i)?;
			Ok((i, v))
		},
		|i| {
			let (i, v) = preceded(key_geom, collection_vals)(i)?;
			let (i, _) = commas(i)?;
			let (i, _) = preceded(key_type, collection_type)(i)?;
			Ok((i, v))
		},
	))(i)?;
<<<<<<< HEAD
	let (i, _) = closebraces(i)?;
=======
>>>>>>> 1fc80271
	Ok((i, v.into()))
}

//
//
//

fn point_vals(i: &str) -> IResult<&str, Point<f64>> {
	let (i, v) = coordinate(i)?;
	Ok((i, v.into()))
}

fn line_vals(i: &str) -> IResult<&str, LineString<f64>> {
	let (i, _) = openbracket(i)?;
	let (i, v) = separated_list1(commas, coordinate)(i)?;
	let (i, _) = mightbespace(i)?;
	let (i, _) = opt(char(','))(i)?;
	let (i, _) = closebracket(i)?;
	Ok((i, v.into()))
}

fn polygon_vals(i: &str) -> IResult<&str, Polygon<f64>> {
	let (i, _) = openbracket(i)?;
	let (i, e) = line_vals(i)?;
	let (i, _) = mightbespace(i)?;
	let (i, _) = opt(char(','))(i)?;
	let (i, _) = closebracket(i)?;
	let (i, v) = separated_list0(commas, |i| {
		let (i, _) = openbracket(i)?;
		let (i, v) = line_vals(i)?;
		let (i, _) = mightbespace(i)?;
		let (i, _) = opt(char(','))(i)?;
		let (i, _) = closebracket(i)?;
		Ok((i, v))
	})(i)?;
	Ok((i, Polygon::new(e, v)))
}

fn multipoint_vals(i: &str) -> IResult<&str, Vec<Point<f64>>> {
	let (i, _) = openbracket(i)?;
	let (i, v) = separated_list1(commas, point_vals)(i)?;
	let (i, _) = mightbespace(i)?;
	let (i, _) = opt(char(','))(i)?;
	let (i, _) = closebracket(i)?;
	Ok((i, v))
}

fn multiline_vals(i: &str) -> IResult<&str, Vec<LineString<f64>>> {
	let (i, _) = openbracket(i)?;
	let (i, v) = separated_list1(commas, line_vals)(i)?;
	let (i, _) = mightbespace(i)?;
	let (i, _) = opt(char(','))(i)?;
	let (i, _) = closebracket(i)?;
	Ok((i, v))
}

fn multipolygon_vals(i: &str) -> IResult<&str, Vec<Polygon<f64>>> {
	let (i, _) = openbracket(i)?;
	let (i, v) = separated_list1(commas, polygon_vals)(i)?;
	let (i, _) = mightbespace(i)?;
	let (i, _) = opt(char(','))(i)?;
	let (i, _) = closebracket(i)?;
	Ok((i, v))
}

fn collection_vals(i: &str) -> IResult<&str, Vec<Geometry>> {
	let (i, _) = openbracket(i)?;
	let (i, v) = separated_list1(commas, geometry)(i)?;
	let (i, _) = mightbespace(i)?;
	let (i, _) = opt(char(','))(i)?;
	let (i, _) = closebracket(i)?;
	Ok((i, v))
}

//
//
//

fn coordinate(i: &str) -> IResult<&str, (f64, f64)> {
	let (i, _) = openbracket(i)?;
	let (i, x) = double(i)?;
	let (i, _) = mightbespace(i)?;
	let (i, _) = char(',')(i)?;
	let (i, _) = mightbespace(i)?;
	let (i, y) = double(i)?;
	let (i, _) = closebracket(i)?;
	Ok((i, (x, y)))
}

//
//
//

fn point_type(i: &str) -> IResult<&str, &str> {
	let (i, v) = alt((
		delimited(char(SINGLE), tag("Point"), char(SINGLE)),
		delimited(char(DOUBLE), tag("Point"), char(DOUBLE)),
	))(i)?;
	Ok((i, v))
}

fn line_type(i: &str) -> IResult<&str, &str> {
	let (i, v) = alt((
		delimited(char(SINGLE), tag("LineString"), char(SINGLE)),
		delimited(char(DOUBLE), tag("LineString"), char(DOUBLE)),
	))(i)?;
	Ok((i, v))
}

fn polygon_type(i: &str) -> IResult<&str, &str> {
	let (i, v) = alt((
		delimited(char(SINGLE), tag("Polygon"), char(SINGLE)),
		delimited(char(DOUBLE), tag("Polygon"), char(DOUBLE)),
	))(i)?;
	Ok((i, v))
}

fn multipoint_type(i: &str) -> IResult<&str, &str> {
	let (i, v) = alt((
		delimited(char(SINGLE), tag("MultiPoint"), char(SINGLE)),
		delimited(char(DOUBLE), tag("MultiPoint"), char(DOUBLE)),
	))(i)?;
	Ok((i, v))
}

fn multiline_type(i: &str) -> IResult<&str, &str> {
	let (i, v) = alt((
		delimited(char(SINGLE), tag("MultiLineString"), char(SINGLE)),
		delimited(char(DOUBLE), tag("MultiLineString"), char(DOUBLE)),
	))(i)?;
	Ok((i, v))
}

fn multipolygon_type(i: &str) -> IResult<&str, &str> {
	let (i, v) = alt((
		delimited(char(SINGLE), tag("MultiPolygon"), char(SINGLE)),
		delimited(char(DOUBLE), tag("MultiPolygon"), char(DOUBLE)),
	))(i)?;
	Ok((i, v))
}

fn collection_type(i: &str) -> IResult<&str, &str> {
	let (i, v) = alt((
		delimited(char(SINGLE), tag("GeometryCollection"), char(SINGLE)),
		delimited(char(DOUBLE), tag("GeometryCollection"), char(DOUBLE)),
	))(i)?;
	Ok((i, v))
}

//
//
//

fn key_type(i: &str) -> IResult<&str, &str> {
	let (i, v) = alt((
		tag("type"),
		delimited(char(SINGLE), tag("type"), char(SINGLE)),
		delimited(char(DOUBLE), tag("type"), char(DOUBLE)),
	))(i)?;
	let (i, _) = mightbespace(i)?;
	let (i, _) = char(':')(i)?;
	let (i, _) = mightbespace(i)?;
	Ok((i, v))
}

fn key_vals(i: &str) -> IResult<&str, &str> {
	let (i, v) = alt((
		tag("coordinates"),
		delimited(char(SINGLE), tag("coordinates"), char(SINGLE)),
		delimited(char(DOUBLE), tag("coordinates"), char(DOUBLE)),
	))(i)?;
	let (i, _) = mightbespace(i)?;
	let (i, _) = char(':')(i)?;
	let (i, _) = mightbespace(i)?;
	Ok((i, v))
}

fn key_geom(i: &str) -> IResult<&str, &str> {
	let (i, v) = alt((
		tag("geometries"),
		delimited(char(SINGLE), tag("geometries"), char(SINGLE)),
		delimited(char(DOUBLE), tag("geometries"), char(DOUBLE)),
	))(i)?;
	let (i, _) = mightbespace(i)?;
	let (i, _) = char(':')(i)?;
	let (i, _) = mightbespace(i)?;
	Ok((i, v))
}

#[cfg(test)]
mod tests {

	use super::*;

	#[test]
	fn simple() {
		let sql = "(51.509865, -0.118092)";
		let res = geometry(sql);
		assert!(res.is_ok());
		let out = res.unwrap().1;
		assert_eq!("(51.509865, -0.118092)", format!("{}", out));
	}
}<|MERGE_RESOLUTION|>--- conflicted
+++ resolved
@@ -685,10 +685,6 @@
 	Ok((i, Geometry::Point((x, y).into())))
 }
 
-<<<<<<< HEAD
-fn point(i: &str) -> IResult<&str, Geometry> {
-	let (i, _) = openbraces(i)?;
-=======
 fn normal(i: &str) -> IResult<&str, Geometry> {
 	let (i, _) = char('{')(i)?;
 	let (i, _) = mightbespace(i)?;
@@ -701,7 +697,6 @@
 }
 
 fn point(i: &str) -> IResult<&str, Geometry> {
->>>>>>> 1fc80271
 	let (i, v) = alt((
 		|i| {
 			let (i, _) = preceded(key_type, point_type)(i)?;
@@ -716,18 +711,10 @@
 			Ok((i, v))
 		},
 	))(i)?;
-<<<<<<< HEAD
-	let (i, _) = closebraces(i)?;
-=======
->>>>>>> 1fc80271
 	Ok((i, v.into()))
 }
 
 fn line(i: &str) -> IResult<&str, Geometry> {
-<<<<<<< HEAD
-	let (i, _) = openbraces(i)?;
-=======
->>>>>>> 1fc80271
 	let (i, v) = alt((
 		|i| {
 			let (i, _) = preceded(key_type, line_type)(i)?;
@@ -742,18 +729,10 @@
 			Ok((i, v))
 		},
 	))(i)?;
-<<<<<<< HEAD
-	let (i, _) = closebraces(i)?;
-=======
->>>>>>> 1fc80271
 	Ok((i, v.into()))
 }
 
 fn polygon(i: &str) -> IResult<&str, Geometry> {
-<<<<<<< HEAD
-	let (i, _) = openbraces(i)?;
-=======
->>>>>>> 1fc80271
 	let (i, v) = alt((
 		|i| {
 			let (i, _) = preceded(key_type, polygon_type)(i)?;
@@ -768,18 +747,10 @@
 			Ok((i, v))
 		},
 	))(i)?;
-<<<<<<< HEAD
-	let (i, _) = closebraces(i)?;
-=======
->>>>>>> 1fc80271
 	Ok((i, v.into()))
 }
 
 fn multipoint(i: &str) -> IResult<&str, Geometry> {
-<<<<<<< HEAD
-	let (i, _) = openbraces(i)?;
-=======
->>>>>>> 1fc80271
 	let (i, v) = alt((
 		|i| {
 			let (i, _) = preceded(key_type, multipoint_type)(i)?;
@@ -794,18 +765,10 @@
 			Ok((i, v))
 		},
 	))(i)?;
-<<<<<<< HEAD
-	let (i, _) = closebraces(i)?;
-=======
->>>>>>> 1fc80271
 	Ok((i, v.into()))
 }
 
 fn multiline(i: &str) -> IResult<&str, Geometry> {
-<<<<<<< HEAD
-	let (i, _) = openbraces(i)?;
-=======
->>>>>>> 1fc80271
 	let (i, v) = alt((
 		|i| {
 			let (i, _) = preceded(key_type, multiline_type)(i)?;
@@ -820,18 +783,10 @@
 			Ok((i, v))
 		},
 	))(i)?;
-<<<<<<< HEAD
-	let (i, _) = closebraces(i)?;
-=======
->>>>>>> 1fc80271
 	Ok((i, v.into()))
 }
 
 fn multipolygon(i: &str) -> IResult<&str, Geometry> {
-<<<<<<< HEAD
-	let (i, _) = openbraces(i)?;
-=======
->>>>>>> 1fc80271
 	let (i, v) = alt((
 		|i| {
 			let (i, _) = preceded(key_type, multipolygon_type)(i)?;
@@ -846,18 +801,10 @@
 			Ok((i, v))
 		},
 	))(i)?;
-<<<<<<< HEAD
-	let (i, _) = closebraces(i)?;
-=======
->>>>>>> 1fc80271
 	Ok((i, v.into()))
 }
 
 fn collection(i: &str) -> IResult<&str, Geometry> {
-<<<<<<< HEAD
-	let (i, _) = openbraces(i)?;
-=======
->>>>>>> 1fc80271
 	let (i, v) = alt((
 		|i| {
 			let (i, _) = preceded(key_type, collection_type)(i)?;
@@ -872,10 +819,6 @@
 			Ok((i, v))
 		},
 	))(i)?;
-<<<<<<< HEAD
-	let (i, _) = closebraces(i)?;
-=======
->>>>>>> 1fc80271
 	Ok((i, v.into()))
 }
 
