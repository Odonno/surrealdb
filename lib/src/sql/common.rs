--- conflicted
+++ resolved
@@ -36,21 +36,13 @@
 	alt((commas, shouldbespace))(i)
 }
 
-<<<<<<< HEAD
-pub fn openparenthese(i: &str) -> IResult<&str, ()> {
-=======
 pub fn openparentheses(i: &str) -> IResult<&str, ()> {
->>>>>>> 3140e06a
 	let (i, _) = char('(')(i)?;
 	let (i, _) = mightbespace(i)?;
 	Ok((i, ()))
 }
 
-<<<<<<< HEAD
-pub fn closeparenthese(i: &str) -> IResult<&str, ()> {
-=======
 pub fn closeparentheses(i: &str) -> IResult<&str, ()> {
->>>>>>> 3140e06a
 	let (i, _) = mightbespace(i)?;
 	let (i, _) = char(')')(i)?;
 	Ok((i, ()))
