--- conflicted
+++ resolved
@@ -2,11 +2,7 @@
 use crate::dbs::Options;
 use crate::dbs::Transaction;
 use crate::err::Error;
-<<<<<<< HEAD
-use crate::sql::common::{closeparenthese, openparenthese};
-=======
 use crate::sql::common::{closeparentheses, openparentheses};
->>>>>>> 3140e06a
 use crate::sql::ending::subquery as ending;
 use crate::sql::error::IResult;
 use crate::sql::statements::create::{create, CreateStatement};
@@ -240,30 +236,18 @@
 }
 
 fn subquery_value(i: &str) -> IResult<&str, Subquery> {
-<<<<<<< HEAD
-	let (i, _) = openparenthese(i)?;
-	let (i, v) = map(value, Subquery::Value)(i)?;
-	let (i, _) = closeparenthese(i)?;
-=======
 	let (i, _) = openparentheses(i)?;
 	let (i, v) = map(value, Subquery::Value)(i)?;
 	let (i, _) = closeparentheses(i)?;
->>>>>>> 3140e06a
 	Ok((i, v))
 }
 
 fn subquery_other(i: &str) -> IResult<&str, Subquery> {
 	alt((
 		|i| {
-<<<<<<< HEAD
-			let (i, _) = openparenthese(i)?;
-			let (i, v) = subquery_inner(i)?;
-			let (i, _) = closeparenthese(i)?;
-=======
 			let (i, _) = openparentheses(i)?;
 			let (i, v) = subquery_inner(i)?;
 			let (i, _) = closeparentheses(i)?;
->>>>>>> 3140e06a
 			Ok((i, v))
 		},
 		|i| {
