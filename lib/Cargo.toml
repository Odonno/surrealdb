--- conflicted
+++ resolved
@@ -87,14 +87,9 @@
 pin-project-lite = "0.2.9"
 radix_trie = { version = "0.2.1", features = ["serde"] }
 rand = "0.8.5"
-<<<<<<< HEAD
-regex = "1.7.3"
-reqwest = { version = "0.11.16", default-features = false, features = ["json", "stream"], optional = true }
-roaring = { version = "0.10.1", features = ["serde"] }
-=======
 regex = "1.8.2"
 reqwest = { version = "0.11.18", default-features = false, features = ["json", "stream"], optional = true }
->>>>>>> e962eae7
+roaring = { version = "0.10.1", features = ["serde"] }
 rocksdb = { version = "0.21.0", optional = true }
 rustls = { version = "0.20.8", optional = true }
 snap = "1.1.0"
